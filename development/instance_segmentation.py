import napari
from elf.io import open_file
<<<<<<< HEAD
from micro_sam.segment_instances import (
    segment_instances_from_embeddings,
    segment_instances_sam,
    segment_instances_from_embeddings_with_tiling
)
=======
from micro_sam.segment_instances import segment_instances_from_embeddings, segment_instances_sam
from micro_sam.util import get_sam_model, precompute_image_embeddings
>>>>>>> 9b28361d
from micro_sam.visualization import compute_pca

INPUT_PATH = "../examples/data/Lucchi++/Test_In"
EMBEDDINGS_PATH = "../examples/embeddings/embeddings-mito2d.zarr"
TIMESERIES_PATH = "../examples/data/DIC-C2DH-HeLa/train/01"
EMBEDDINGS_TRACKING_PATH = "../examples/embeddings/embeddings-ctc.zarr"

def mito_segmentation() -> None:
    """Performs mito segmentation on the input image."""
    with open_file(INPUT_PATH) as f:
        raw = f["*.png"][-1, :768, :768]

    predictor, sam = util.get_sam_model(return_sam=True)

    print("Run SAM prediction ...")
    seg_sam = segment_instances_sam(sam, raw)

    image_embeddings = util.precompute_image_embeddings(predictor, raw, EMBEDDINGS_PATH)
    embedding_pca = compute_pca(image_embeddings["features"])

    print("Run prediction from embeddings ...")
    seg, initial_seg = segment_instances_from_embeddings(
        predictor, image_embeddings=image_embeddings, return_initial_seg=True
    )

    v = napari.Viewer()
    v.add_image(raw)
    v.add_image(embedding_pca, scale=(12, 12))
    v.add_labels(seg_sam)
    v.add_labels(seg)
    v.add_labels(initial_seg)
    napari.run()


<<<<<<< HEAD
def cell_segmentation(use_sam=False, use_mws=False, use_tiling=False):
    path = "../examples/data/DIC-C2DH-HeLa/train/01"
    with open_file(path, mode="r") as f:
=======
def cell_segmentation() -> None:
    """Performs cell segmentation on the input timeseries."""
    with open_file(TIMESERIES_PATH, mode="r") as f:
>>>>>>> 9b28361d
        timeseries = f["*.tif"][:50]
    print(timeseries.shape[1:])

    frame = 11

    predictor, sam = util.get_sam_model(return_sam=True)

    image_embeddings = util.precompute_image_embeddings(
        predictor, timeseries, EMBEDDINGS_TRACKING_PATH)
    
    embedding_pca = compute_pca(image_embeddings["features"][frame])

    if use_mws:
        print("Run embedding segmentation ...")
        seg_mws, initial_seg = segment_instances_from_embeddings(
            predictor, image_embeddings=image_embeddings, i=frame, return_initial_seg=True
        )
    else:
        seg_mws = None

    if use_sam:
        print("Run SAM prediction ...")
        seg_sam = segment_instances_sam(sam, timeseries[frame])
    else:
        seg_sam = None

    if use_tiling:
        print("Run embedding segmentation with tiling ...")
        seg_tiled = segment_instances_from_embeddings_with_tiling(
            predictor, timeseries[frame], image_embeddings
        )
    else:
        seg_tiled = None

    v = napari.Viewer()
    v.add_image(timeseries[frame])
    v.add_image(embedding_pca, scale=(8, 8))

    if seg_mws is not None:
        v.add_labels(seg_mws)

    if seg_sam is not None:
        v.add_labels(seg_sam)

    if seg_tiled is not None:
        v.add_labels(seg_tiled)

    napari.run()


def main():
    # automatic segmentation for the data from Lucchi et al. (see 'sam_annotator_3d.py')
    # mito_segmentation()

    # automatic segmentation for data from the cell tracking challenge (see 'sam_annotator_tracking.py')
    cell_segmentation(use_tiling=True)


if __name__ == "__main__":
    main()<|MERGE_RESOLUTION|>--- conflicted
+++ resolved
@@ -1,21 +1,19 @@
 import napari
 from elf.io import open_file
-<<<<<<< HEAD
+
+import micro_sam.util as util
 from micro_sam.segment_instances import (
     segment_instances_from_embeddings,
     segment_instances_sam,
     segment_instances_from_embeddings_with_tiling
 )
-=======
-from micro_sam.segment_instances import segment_instances_from_embeddings, segment_instances_sam
-from micro_sam.util import get_sam_model, precompute_image_embeddings
->>>>>>> 9b28361d
 from micro_sam.visualization import compute_pca
 
 INPUT_PATH = "../examples/data/Lucchi++/Test_In"
 EMBEDDINGS_PATH = "../examples/embeddings/embeddings-mito2d.zarr"
 TIMESERIES_PATH = "../examples/data/DIC-C2DH-HeLa/train/01"
 EMBEDDINGS_TRACKING_PATH = "../examples/embeddings/embeddings-ctc.zarr"
+
 
 def mito_segmentation() -> None:
     """Performs mito segmentation on the input image."""
@@ -44,15 +42,9 @@
     napari.run()
 
 
-<<<<<<< HEAD
-def cell_segmentation(use_sam=False, use_mws=False, use_tiling=False):
-    path = "../examples/data/DIC-C2DH-HeLa/train/01"
-    with open_file(path, mode="r") as f:
-=======
-def cell_segmentation() -> None:
+def cell_segmentation(use_sam=False, use_mws=False, use_tiling=False) -> None:
     """Performs cell segmentation on the input timeseries."""
     with open_file(TIMESERIES_PATH, mode="r") as f:
->>>>>>> 9b28361d
         timeseries = f["*.tif"][:50]
     print(timeseries.shape[1:])
 
@@ -62,7 +54,7 @@
 
     image_embeddings = util.precompute_image_embeddings(
         predictor, timeseries, EMBEDDINGS_TRACKING_PATH)
-    
+
     embedding_pca = compute_pca(image_embeddings["features"][frame])
 
     if use_mws:
@@ -108,7 +100,7 @@
     # mito_segmentation()
 
     # automatic segmentation for data from the cell tracking challenge (see 'sam_annotator_tracking.py')
-    cell_segmentation(use_tiling=True)
+    cell_segmentation(use_mws=True)
 
 
 if __name__ == "__main__":
