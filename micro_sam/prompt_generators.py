"""
Classes for generating prompts from ground-truth segmentation masks.
For training or evaluation of prompt-based segmentation.
"""

from typing import Optional, Tuple, List

import numpy as np
from scipy.ndimage import binary_dilation

import torch


class PromptGeneratorBase:
    def __call__(
            self,
            segmentation: torch.Tensor[float],
            prediction: Optional[torch.Tensor[float]] = None,
            bbox_coordinates: Optional[List[tuple]] = None,
            center_coordinates: Optional[List[np.ndarray]] = None
    ) -> Tuple[
        Optional[torch.Tensor[int]],  # the point coordinates
        Optional[torch.Tensor[float]],  # the point labels
        Optional[torch.Tensor[float]],  # the bounding boxes
        Optional[torch.Tensor[float]],  # the mask prompts
    ]:
        """PromptGeneratorBase is an interface to implement specific prompt generators

        Args:
            segmentation: The object for an instance id from the ground-truth segmentation.
            prediction: The predicted object for the same instance id as above.
            bbox_coordinates: The bounding boxes for the passed "segmentation" above
            center_coordinates: The center coordinates for the passed "segmentation" object

        Returns:
            The positive (and/or negative) point coordinate(s)
            The positive (and/or negative) point label(s)
            The bounding box of the object
            The mask prompts
        """
        raise NotImplementedError("PromptGeneratorBase is just a class template. \
                                  Use a child class that implements the specific generator instead")


class PointAndBoxPromptGenerator(PromptGeneratorBase):
    """Generate point and/or box prompts from an instance segmentation.

    You can use this class to derive prompts from an instance segmentation, either for
    evaluation purposes or for training Segment Anything on custom data.
    In order to use this generator you need to precompute the bounding boxes and center
    coordiantes of the instance segmentation, using e.g. `util.get_centers_and_bounding_boxes`.
    Here's an example for how to use this class:
    ```python
    # Initialize generator for 1 positive and 4 negative point prompts.
    prompt_generator = PointAndBoxPromptGenerator(1, 4, dilation_strength=8)
    # Precompute the bounding boxes for the given segmentation
    bounding_boxes, _ = util.get_centers_and_bounding_boxes(segmentation)
    # generate point prompts for the object with id 1 in 'segmentation'
    object_mask = (segmentation == seg_id)
    point_coords, point_labels, _, = prompt_generator(object_mask, bounding_boxes)
    ```

    Args:
        n_positive_points: The number of positive point prompts to generate per mask.
        n_negative_points: The number of negative point prompts to generate per mask.
        dilation_strength: The factor by which the mask is dilated before generating prompts.
        get_point_prompts: Whether to generate point prompts.
        get_box_prompts: Whether to generate box prompts.
    """
    def __init__(
        self,
        n_positive_points: int,
        n_negative_points: int,
        dilation_strength: int,
        get_point_prompts: bool = True,
        get_box_prompts: bool = False
    ) -> None:
        self.n_positive_points = n_positive_points
        self.n_negative_points = n_negative_points
        self.dilation_strength = dilation_strength
        self.get_box_prompts = get_box_prompts
        self.get_point_prompts = get_point_prompts

        if self.get_point_prompts is False and self.get_box_prompts is False:
            raise ValueError("You need to request box prompts, point prompts or both.")

    def _sample_positive_points(self, object_mask, center_coordinates, coord_list, label_list):
        if center_coordinates is not None:
            # getting the center coordinate as the first positive point (OPTIONAL)
            coord_list.append(tuple(map(int, center_coordinates)))  # to get int coords instead of float
            label_list.append(1)

            # getting the additional positive points by randomly sampling points
            # from this mask except the center coordinate
            n_positive_remaining = self.n_positive_points - 1

        else:
            # need to sample "self.n_positive_points" number of points
            n_positive_remaining = self.n_positive_points

        if n_positive_remaining > 0:
            # all coordinates of our current object
            object_coordinates = np.where(object_mask)

            # ([x1, x2, ...], [y1, y2, ...])
            n_coordinates = len(object_coordinates[0])

            # randomly sampling n_positive_remaining_points from these coordinates
            positive_indices = np.random.choice(
                n_coordinates, replace=False,
                size=min(n_positive_remaining, n_coordinates)  # handles the cases with insufficient fg pixels
            )
            for positive_index in positive_indices:
                positive_coordinates = int(object_coordinates[0][positive_index]), \
                    int(object_coordinates[1][positive_index])

                coord_list.append(positive_coordinates)
                label_list.append(1)

        return coord_list, label_list

    def _sample_negative_points(self, object_mask, bbox_coordinates, coord_list, label_list):
        # getting the negative points
        # for this we do the opposite and we set the mask to the bounding box - the object mask
        # we need to dilate the object mask before doing this: we use scipy.ndimage.binary_dilation for this
        dilated_object = binary_dilation(object_mask, iterations=self.dilation_strength)
        background_mask = np.zeros(object_mask.shape)
        background_mask[bbox_coordinates[0]:bbox_coordinates[2], bbox_coordinates[1]:bbox_coordinates[3]] = 1
        background_mask = binary_dilation(background_mask, iterations=self.dilation_strength)
        background_mask = abs(
            background_mask.astype(np.float32) - dilated_object.astype(np.float32)
        )  # casting booleans to do subtraction

        n_negative_remaining = self.n_negative_points
        if n_negative_remaining > 0:
            # all coordinates of our current object
            background_coordinates = np.where(background_mask)

            # ([x1, x2, ...], [y1, y2, ...])
            n_coordinates = len(background_coordinates[0])

            # randomly sample n_positive_remaining_points from these coordinates
            negative_indices = np.random.choice(
                n_coordinates, replace=False,
                size=min(n_negative_remaining, n_coordinates)  # handles the cases with insufficient bg pixels
            )
            for negative_index in negative_indices:
                negative_coordinates = int(background_coordinates[0][negative_index]), \
                    int(background_coordinates[1][negative_index])

                coord_list.append(negative_coordinates)
                label_list.append(0)

        return coord_list, label_list

    def _ensure_num_points(self, object_mask, coord_list, label_list):
        num_points = self.n_positive_points + self.n_negative_points

        # fill up to the necessary number of points if we did not sample enough of them
        if len(coord_list) != num_points:
            # to stay consistent, we add random points in the background of an object
            # if there's no neg region around the object - usually happens with small rois
            needed_points = num_points - len(coord_list)
            more_neg_points = np.where(object_mask == 0)
            chosen_idx = np.random.choice(len(more_neg_points[0]), size=needed_points)

            coord_list.extend([
                (more_neg_points[0][idx], more_neg_points[1][idx]) for idx in chosen_idx
            ])
            label_list.extend([0] * needed_points)

        assert len(coord_list) == len(label_list) == num_points
        return coord_list, label_list

    def _sample_points(self, object_mask, bbox_coordinates, center_coordinates):
        coord_list, label_list = [], []

        coord_list, label_list = self._sample_positive_points(object_mask, center_coordinates, coord_list, label_list)
        coord_list, label_list = self._sample_negative_points(object_mask, bbox_coordinates, coord_list, label_list)
        coord_list, label_list = self._ensure_num_points(object_mask, coord_list, label_list)

        return coord_list, label_list

    def __call__(
        self,
        segmentation: torch.Tensor[float],
        bbox_coordinates: List[tuple],
        center_coordinates: Optional[List[np.ndarray]] = None,
        **kwargs,
    ) -> tuple[
        Optional[list[tuple]],  # point coordinates
        Optional[list[int]],  # point labels
        Optional[list[tuple]],  # box coordinates
        Optional[list[float]]  # mask prompts
    ]:
        """Generate the prompts for one object in the segmentation.

        Args:
            segmentation: The instance segmentation of the particular instance id.
            bbox_coordinates: The precomputed bounding boxes of particular object in the segmentation.
            center_coordinates: The precomputed center coordinates of particular object in the segmentation.
                If passed, these coordinates will be used as the first positive point prompt.
                If not passed a random point from within the object mask will be used.

        Returns:
            List of point coordinates. Returns None, if get_point_prompts is false.
            List of point labels. Returns None, if get_point_prompts is false.
            List containing the object bounding box. Returns None, if get_box_prompts is false.
        """
        if self.get_point_prompts:
            coord_list, label_list = self._sample_points(segmentation, bbox_coordinates, center_coordinates)
        else:
            coord_list, label_list = None, None

        if self.get_box_prompts:
            bbox_list = [bbox_coordinates]
        else:
            bbox_list = None

        return coord_list, label_list, bbox_list, None


class IterativePromptGenerator(PromptGeneratorBase):
    """Generate point prompts from an instance segmentation iteratively.
    """
    def _get_positive_points(self, pos_region, overlap_region):
        positive_locations = [torch.where(pos_reg) for pos_reg in pos_region]
        # we may have objects without a positive region (= missing true foreground)
        # in this case we just sample a point where the model was already correct
        positive_locations = [
            torch.where(ovlp_reg) if len(pos_loc[0]) == 0 else pos_loc
            for pos_loc, ovlp_reg in zip(positive_locations, overlap_region)
        ]
        # we sample one location for each object in the batch
        sampled_indices = [np.random.choice(len(pos_loc[0])) for pos_loc in positive_locations]
        # get the corresponding coordinates (Note that we flip the axis order here due to the expected order of SAM)
        pos_coordinates = [
            [pos_loc[-1][idx], pos_loc[-2][idx]] for pos_loc, idx in zip(positive_locations, sampled_indices)
        ]

        # make sure that we still have the correct batch size
        assert len(pos_coordinates) == pos_region.shape[0]
        pos_labels = [1] * len(pos_coordinates)

        return pos_coordinates, pos_labels

    # TODO get rid of this looped implementation and use proper batched computation instead
    def _get_negative_points(self, negative_region_batched, true_object_batched, gt_batched):
        device = negative_region_batched.device

        negative_coordinates, negative_labels = [], []
        for neg_region, true_object, gt in zip(negative_region_batched, true_object_batched, gt_batched):

            tmp_neg_loc = torch.where(neg_region)
            if torch.stack(tmp_neg_loc).shape[-1] == 0:
                tmp_true_loc = torch.where(true_object)
                x_coords, y_coords = tmp_true_loc[1], tmp_true_loc[2]
                bbox = torch.stack([torch.min(x_coords), torch.min(y_coords),
                                    torch.max(x_coords) + 1, torch.max(y_coords) + 1])
                bbox_mask = torch.zeros_like(true_object).squeeze(0)

                custom_df = 3  # custom dilation factor to perform dilation by expanding the pixels of bbox
                bbox_mask[max(bbox[0] - custom_df, 0): min(bbox[2] + custom_df, gt.shape[-2]),
                          max(bbox[1] - custom_df, 0): min(bbox[3] + custom_df, gt.shape[-1])] = 1
                bbox_mask = bbox_mask[None].to(device)

                background_mask = torch.abs(bbox_mask - true_object)
                tmp_neg_loc = torch.where(background_mask)

                # there is a chance that the object is small to not return a decent-sized bounding box
                # hence we might not find points sometimes there as well, hence we sample points from true background
                if torch.stack(tmp_neg_loc).shape[-1] == 0:
                    tmp_neg_loc = torch.where(gt == 0)

            neg_index = np.random.choice(len(tmp_neg_loc[1]))
            neg_coordinates = [tmp_neg_loc[1][neg_index], tmp_neg_loc[2][neg_index]]
            neg_coordinates = neg_coordinates[::-1]
            neg_labels = 0

            negative_coordinates.append(neg_coordinates)
            negative_labels.append(neg_labels)

        return negative_coordinates, negative_labels

    def __call__(
        self,
<<<<<<< HEAD
        gt: torch.Tensor,
        object_mask: torch.Tensor,
    ) -> Tuple[torch.Tensor, torch.Tensor]:
=======
        segmentation: torch.Tensor,
        prediction: torch.Tensor,
        **kwargs,
    ) -> Tuple[torch.Tensor, torch.Tensor, None, None]:
>>>>>>> 4eced06c
        """Generate the prompts for each object iteratively in the segmentation.

        Args:
            The groundtruth segmentation.
            The predicted objects.

        Returns:
            The updated point prompt coordinates.
            The updated point prompt labels.
            None.
        """
        assert segmentation.shape == prediction.shape
        device = prediction.device

<<<<<<< HEAD
        true_object = gt.to(device)
        expected_diff = (object_mask - true_object)
=======
        true_object = segmentation.to(device)
        expected_diff = (prediction - true_object)
>>>>>>> 4eced06c
        neg_region = (expected_diff == 1).to(torch.float32)
        pos_region = (expected_diff == -1)
        overlap_region = torch.logical_and(prediction == 1, true_object == 1).to(torch.float32)

        pos_coordinates, pos_labels = self._get_positive_points(pos_region, overlap_region)
        neg_coordinates, neg_labels = self._get_negative_points(neg_region, true_object, gt)
        assert len(pos_coordinates) == len(pos_labels) == len(neg_coordinates) == len(neg_labels)

        pos_coordinates = torch.tensor(pos_coordinates)[:, None]
        neg_coordinates = torch.tensor(neg_coordinates)[:, None]
        pos_labels, neg_labels = torch.tensor(pos_labels)[:, None], torch.tensor(neg_labels)[:, None]

        net_coords = torch.cat([pos_coordinates, neg_coordinates], dim=1)
        net_labels = torch.cat([pos_labels, neg_labels], dim=1)

        return net_coords, net_labels, None, None<|MERGE_RESOLUTION|>--- conflicted
+++ resolved
@@ -284,16 +284,10 @@
 
     def __call__(
         self,
-<<<<<<< HEAD
-        gt: torch.Tensor,
-        object_mask: torch.Tensor,
-    ) -> Tuple[torch.Tensor, torch.Tensor]:
-=======
         segmentation: torch.Tensor,
         prediction: torch.Tensor,
         **kwargs,
     ) -> Tuple[torch.Tensor, torch.Tensor, None, None]:
->>>>>>> 4eced06c
         """Generate the prompts for each object iteratively in the segmentation.
 
         Args:
@@ -308,13 +302,8 @@
         assert segmentation.shape == prediction.shape
         device = prediction.device
 
-<<<<<<< HEAD
-        true_object = gt.to(device)
-        expected_diff = (object_mask - true_object)
-=======
         true_object = segmentation.to(device)
         expected_diff = (prediction - true_object)
->>>>>>> 4eced06c
         neg_region = (expected_diff == 1).to(torch.float32)
         pos_region = (expected_diff == -1)
         overlap_region = torch.logical_and(prediction == 1, true_object == 1).to(torch.float32)
