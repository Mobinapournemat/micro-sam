--- conflicted
+++ resolved
@@ -241,11 +241,7 @@
         # here, we get the pair-per-batch of predicted and true elements (and also the "batched_inputs")
         for x1, x2, _inp, logits in zip(masks, sampled_binary_y, batched_inputs, logits_masks):
             # here, we get each object in the pairs and do the point choices per-object
-<<<<<<< HEAD
-            net_coords, net_labels = self.prompt_generator(x2, x1)
-=======
             net_coords, net_labels, _, _ = self.prompt_generator(x2, x1)
->>>>>>> 4eced06c
 
             updated_point_coords = torch.cat([_inp["point_coords"], net_coords], dim=1) \
                 if "point_coords" in _inp.keys() else net_coords
